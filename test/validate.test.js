var assert = require("assert"),
    form = require("../index"),
    validate = form.validate;

module.exports = {
  'validate : isEmail': function() {
    // Skip validating empty values
    var request = { body: {} };
    form(validate("field").isEmail())(request, {});
    assert.equal(request.form.errors.length, 0);
    
    // Failure.
    var request = { body: { field: "fail" }};
    form(validate("field").isEmail())(request, {});
    assert.equal(request.form.errors.length, 1);
    assert.equal(request.form.errors[0], "field is not an email address");

    // Failure w/ custom message.
    var request = { body: { field: "fail" }};
    form(validate("field").isEmail("!!! %s !!!"))(request, {});
    assert.equal(request.form.errors.length, 1);
    assert.equal(request.form.errors[0], "!!! field !!!");

    // Success
    var request = { body: { field: "me@dandean.com" }};
    form(validate("field").isEmail())(request, {});
    assert.equal(request.form.errors.length, 0);
  },

  'validate : isUrl': function() {
    // Failure.
    var request = { body: { field: "fail" }};
    form(validate("field").isUrl())(request, {});
    assert.equal(request.form.errors.length, 1);
    assert.equal(request.form.errors[0], "field is not a URL");

    // Failure w/ custom message.
    var request = { body: { field: "fail" }};
    form(validate("field").isUrl("!!! %s !!!"))(request, {});
    assert.equal(request.form.errors.length, 1);
    assert.equal(request.form.errors[0], "!!! field !!!");

    // Success
    var request = { body: { field: "http://www.google.com" }};
    form(validate("field").isUrl())(request, {});
    assert.equal(request.form.errors.length, 0);
  },

  'validate : isIP': function() {
    // Failure.
    var request = { body: { field: "fail" }};
    form(validate("field").isIP())(request, {});
    assert.equal(request.form.errors.length, 1);
    assert.equal(request.form.errors[0], "field is not an IP address");

    // Failure w/ custom message.
    var request = { body: { field: "fail" }};
    form(validate("field").isIP("!!! %s !!!"))(request, {});
    assert.equal(request.form.errors.length, 1);
    assert.equal(request.form.errors[0], "!!! field !!!");

    // Success
    var request = { body: { field: "0.0.0.0" }};
    form(validate("field").isIP())(request, {});
    assert.equal(request.form.errors.length, 0);
  },

  'validate : isAlpha': function() {
    // Failure.
    var request = { body: { field: "123456" }};
    form(validate("field").isAlpha())(request, {});
    assert.equal(request.form.errors.length, 1);
    assert.equal(request.form.errors[0], "field contains non-letter characters");

    // Failure w/ custom message.
    var request = { body: { field: "123456" }};
    form(validate("field").isAlpha("!!! %s !!!"))(request, {});
    assert.equal(request.form.errors.length, 1);
    assert.equal(request.form.errors[0], "!!! field !!!");

    // Success
    var request = { body: { field: "abcde" }};
    form(validate("field").isAlpha())(request, {});
    assert.equal(request.form.errors.length, 0);
  },

  'validate : isAlphanumeric': function() {
    // Failure.
    var request = { body: { field: "------" }};
    form(validate("field").isAlphanumeric())(request, {});
    assert.equal(request.form.errors.length, 1);
    assert.equal(request.form.errors[0], "field contains non alpha-numeric characters");

    // Failure w/ custom message.
    var request = { body: { field: "------" }};
    form(validate("field").isAlphanumeric("!!! %s !!!"))(request, {});
    assert.equal(request.form.errors.length, 1);
    assert.equal(request.form.errors[0], "!!! field !!!");

    // Success
    var request = { body: { field: "abc123" }};
    form(validate("field").isAlphanumeric())(request, {});
    assert.equal(request.form.errors.length, 0);
  },

  'validate : isNumeric': function() {
    // Failure.
    var request = { body: { field: "------" }};
    form(validate("field").isNumeric())(request, {});
    assert.equal(request.form.errors.length, 1);
    assert.equal(request.form.errors[0], "field is not a number");

    // Failure w/ custom message.
    var request = { body: { field: "------" }};
    form(validate("field").isNumeric("!!! %s !!!"))(request, {});
    assert.equal(request.form.errors.length, 1);
    assert.equal(request.form.errors[0], "!!! field !!!");

    // Success Int
    var request = { body: {
      integer: "123456",
      floating: "123456.45",
      negative: "-123456.45",
      positive: "+123456.45",
      padded: "000045.343"
    }};
    form(
      validate("integer").isNumeric(),
      validate("floating").isNumeric(),
      validate("negative").isNumeric(),
      validate("positive").isNumeric(),
      validate("padded").isNumeric()
    )(request, {});
    assert.equal(request.form.errors.length, 0);
  },

  'validate : isInt': function() {
    // Failure.
    var request = { body: { field: "------" }};
    form(validate("field").isInt())(request, {});
    assert.equal(request.form.errors.length, 1);
    assert.equal(request.form.errors[0], "field is not an integer");

    // Failure w/ custom message.
    var request = { body: { field: "------" }};
    form(validate("field").isInt("!!! %s !!!"))(request, {});
    assert.equal(request.form.errors.length, 1);
    assert.equal(request.form.errors[0], "!!! field !!!");

    // Success
    var request = { body: { field: "50" }};
    form(validate("field").isInt())(request, {});
    assert.equal(request.form.errors.length, 0);
  },

  'validate : isLowercase': function() {
    // Failure.
    var request = { body: { field: "FAIL" }};
    form(validate("field").isLowercase())(request, {});
    assert.equal(request.form.errors.length, 1);
    assert.equal(request.form.errors[0], "field contains uppercase letters");

    // Failure w/ custom message.
    var request = { body: { field: "FAIL" }};
    form(validate("field").isInt("!!! %s !!!"))(request, {});
    assert.equal(request.form.errors.length, 1);
    assert.equal(request.form.errors[0], "!!! field !!!");

    // Success
    var request = { body: { field: "win" }};
    form(validate("field").isLowercase())(request, {});
    assert.equal(request.form.errors.length, 0);
  },

  'validate : isUppercase': function() {
    // Failure.
    var request = { body: { field: "fail" }};
    form(validate("field").isUppercase())(request, {});
    assert.equal(request.form.errors.length, 1);
    assert.equal(request.form.errors[0], "field contains lowercase letters");

    // Failure w/ custom message.
    var request = { body: { field: "fail" }};
    form(validate("field").isUppercase("!!! %s !!!"))(request, {});
    assert.equal(request.form.errors.length, 1);
    assert.equal(request.form.errors[0], "!!! field !!!");

    // Success
    var request = { body: { field: "WIN" }};
    form(validate("field").isUppercase())(request, {});
    assert.equal(request.form.errors.length, 0);
  },

  'validate : isFloat': function() {
    // Failure.
    var request = { body: { field: "5000" }};
    form(validate("field").isFloat())(request, {});
    assert.equal(request.form.errors.length, 1);
    assert.equal(request.form.errors[0], "field is not a decimal");

    // Failure w/ custom message.
    var request = { body: { field: "5000" }};
    form(validate("field").isFloat("!!! %s !!!"))(request, {});
    assert.equal(request.form.errors.length, 1);
    assert.equal(request.form.errors[0], "!!! field !!!");

    // Success
    var request = { body: { field: "5000.00" }};
    form(validate("field").isFloat())(request, {});
    assert.equal(request.form.errors.length, 0);
  },

  'validate : notEmpty': function() {
    // Failure.
    var request = { body: { field: "  \t" }};
    form(validate("field").notEmpty())(request, {});
    assert.equal(request.form.errors.length, 1);
    assert.equal(request.form.errors[0], "field has no value or is only whitespace");

    // Failure w/ custom message.
    var request = { body: { field: "  \t" }};
    form(validate("field").notEmpty("!!! %s !!!"))(request, {});
    assert.equal(request.form.errors.length, 1);
    assert.equal(request.form.errors[0], "!!! field !!!");

    // Success
    var request = { body: { field: "win" }};
    form(validate("field").notEmpty())(request, {});
    assert.equal(request.form.errors.length, 0);
  },

  'validate : equals': function() {
    // Failure.
    var request = { body: { field: "value" }};
    form(validate("field").equals("other"))(request, {});
    assert.equal(request.form.errors.length, 1);
    assert.equal(request.form.errors[0], "field does not equal other");

    // Failure w/ custom message.
    var request = { body: { field: "value" }};
    form(validate("field").equals("other", "!!! %s !!!"))(request, {});
    assert.equal(request.form.errors.length, 1);
    assert.equal(request.form.errors[0], "!!! field !!!");

    // Success
    var request = { body: { field: "value" }};
    form(validate("field").equals("value"))(request, {});
    assert.equal(request.form.errors.length, 0);


    // Failure
    var request = {
      body: {
        field1: "value1",
        field2: "value2"
      }
    };
    form(validate("field1").equals("field::field2"))(request, {});
    assert.equal(request.form.errors.length, 1);
    assert.equal(request.form.errors[0], "field1 does not equal value2");

    // Success
    var request = {
      body: {
        field1: "value",
        field2: "value"
      }
    };
    form(validate("field1").equals("field::field2"))(request, {});
    assert.equal(request.form.errors.length, 0);
  },

  'validate : contains': function() {
    // Failure.
    var request = { body: { field: "value" }};
    form(validate("field").contains("other"))(request, {});
    assert.equal(request.form.errors.length, 1);
    assert.equal(request.form.errors[0], "field does not contain required characters");

    // Failure w/ custom message.
    var request = { body: { field: "value" }};
    form(validate("field").contains("other", "!!! %s !!!"))(request, {});
    assert.equal(request.form.errors.length, 1);
    assert.equal(request.form.errors[0], "!!! field !!!");

    // Success
    var request = { body: { field: "value" }};
    form(validate("field").contains("alu"))(request, {});
    assert.equal(request.form.errors.length, 0);
  },

  'validate : notContains': function() {
    // Failure.
    var request = { body: { field: "value" }};
    form(validate("field").notContains("alu"))(request, {});
    assert.equal(request.form.errors.length, 1);
    assert.equal(request.form.errors[0], "field contains invalid characters");

    // Failure w/ custom message.
    var request = { body: { field: "value" }};
    form(validate("field").notContains("alu", "!!! %s !!!"))(request, {});
    assert.equal(request.form.errors.length, 1);
    assert.equal(request.form.errors[0], "!!! field !!!");

    // Success
    var request = { body: { field: "value" }};
    form(validate("field").notContains("win"))(request, {});
    assert.equal(request.form.errors.length, 0);
  },

  'validate : regex/is': function() {
    // regex(/pattern/)
    // regex(/pattern/, "message")
    // regex("pattern")
    // regex("pattern", "modifiers")
    // regex("pattern", "message")
    // regex("pattern", "modifiers", "message")

    // Failure: RegExp with default args
    var request = { body: { field: "value" }};
    form(validate("field").regex(/^\d+$/))(request, {});
    assert.equal(request.form.errors.length, 1);
    assert.equal(request.form.errors[0], "field has invalid characters");

    // Failure: RegExp with custom message.
    var request = { body: { field: "value" }};
    form(validate("field").regex(/^\d+$/, "!!! %s !!!"))(request, {});
    assert.equal(request.form.errors.length, 1);
    assert.equal(request.form.errors[0], "!!! field !!!");

    // Failure: String with default args.
    var request = { body: { field: "value" }};
    form(validate("field").regex("^\d+$"))(request, {});
    assert.equal(request.form.errors.length, 1);
    assert.equal(request.form.errors[0], "field has invalid characters");

    // Success: String with modifiers
    var request = { body: { field: "value" }};
    form(validate("field").regex("^VALUE$", "i"))(request, {});
    assert.equal(request.form.errors.length, 0);

    // Failure: String with custom message
    var request = { body: { field: "value" }};
    form(validate("field").regex("^\d+$", "!!! %s !!!"))(request, {});
    assert.equal(request.form.errors.length, 1);
    assert.equal(request.form.errors[0], "!!! field !!!");

    // Failure: String with modifiers and custom message
    var request = { body: { field: "value" }};
    form(validate("field").regex("^\d+$", "i", "!!! %s !!!"))(request, {});
    assert.equal(request.form.errors.length, 1);
    assert.equal(request.form.errors[0], "!!! field !!!");


    // Success
    var request = { body: { field: "value" }};
    form(validate("field").regex(/^value$/))(request, {});
    assert.equal(request.form.errors.length, 0);
  },

  'validate : notRegex/not': function() {
    // notRegex(/pattern/)
    // notRegex(/pattern/, "message")
    // notRegex("pattern")
    // notRegex("pattern", "modifiers")
    // notRegex("pattern", "message")
    // notRegex("pattern", "modifiers", "message")

    // Failure: RegExp with default args
    var request = { body: { field: "value" }};
    form(validate("field").notRegex(/^value$/))(request, {});
    assert.equal(request.form.errors.length, 1);
    assert.equal(request.form.errors[0], "field has invalid characters");

    // Failure: RegExp with custom message.
    var request = { body: { field: "value" }};
    form(validate("field").notRegex(/^value$/, "!!! %s !!!"))(request, {});
    assert.equal(request.form.errors.length, 1);
    assert.equal(request.form.errors[0], "!!! field !!!");

    // Failure: String with default args.
    var request = { body: { field: "value" }};
    form(validate("field").notRegex("^value$"))(request, {});
    assert.equal(request.form.errors.length, 1);
    assert.equal(request.form.errors[0], "field has invalid characters");

    // Success: String with modifiers
    var request = { body: { field: "value" }};
    form(validate("field").notRegex("^win$", "i"))(request, {});
    assert.equal(request.form.errors.length, 0);

    // Failure: String with custom message
    var request = { body: { field: "value" }};
    form(validate("field").notRegex("^value$", "!!! %s !!!"))(request, {});
    assert.equal(request.form.errors.length, 1);
    assert.equal(request.form.errors[0], "!!! field !!!");

    // Failure: String with modifiers and custom message
    var request = { body: { field: "value" }};
    form(validate("field").notRegex("^value$", "i", "!!! %s !!!"))(request, {});
    assert.equal(request.form.errors.length, 1);
    assert.equal(request.form.errors[0], "!!! field !!!");

    // Success
    var request = { body: { field: "value" }};
    form(validate("field").notRegex(/^win$/))(request, {});
    assert.equal(request.form.errors.length, 0);
  },

  'validation : minLength': function() {
    // Failure.
    var request = { body: { field: "value" }};
    form(validate("field").minLength(10))(request, {});
    assert.equal(request.form.errors.length, 1);
    assert.equal(request.form.errors[0], "field is too short");

    // Failure w/ custom message.
    var request = { body: { field: "value" }};
    form(validate("field").minLength(10, "!!! %s !!!"))(request, {});
    assert.equal(request.form.errors.length, 1);
    assert.equal(request.form.errors[0], "!!! field !!!");

    // Success
    var request = { body: { field: "value" }};
    form(validate("field").minLength(1))(request, {});
    assert.equal(request.form.errors.length, 0);
  },

  'validation : maxLength': function() {
    // Failure.
    var request = { body: { field: "value" }};
    form(validate("field").maxLength(1))(request, {});
    assert.equal(request.form.errors.length, 1);
    assert.equal(request.form.errors[0], "field is too long");

    // Failure w/ custom message.
    var request = { body: { field: "value" }};
    form(validate("field").maxLength(1, "!!! %s !!!"))(request, {});
    assert.equal(request.form.errors.length, 1);
    assert.equal(request.form.errors[0], "!!! field !!!");

    // Success
    var request = { body: { field: "value" }};
    form(validate("field").maxLength(5))(request, {});
    assert.equal(request.form.errors.length, 0);
  },

  'validation : required': function() {
    // Failure.
    var request = { body: {} };
    form(validate("field").required())(request, {});
    assert.equal(request.form.errors.length, 1);
    assert.equal(request.form.errors[0], "field is required");

    // Failure w/ placeholder value and custom message.
    var request = { body: { field: "value" }};
    form(validate("field").required("value", "!!! %s !!!"))(request, {});
    assert.equal(request.form.errors.length, 1);
    assert.equal(request.form.errors[0], "!!! field !!!");

    // Success
    var request = { body: { field: "5000.00" }};
    form(validate("field").required())(request, {});
    assert.equal(request.form.errors.length, 0);
    
    // Non-required fields with no value should not trigger errors
    // Success
    var request = { body: {
      fieldEmpty: "",
      fieldUndefined: undefined,
      fieldNull: null
    }};
    form(
      validate("fieldEmpty").is(/whatever/),
      validate("fieldUndefined").is(/whatever/),
      validate("fieldNull").is(/whatever/),
      validate("fieldMissing").is(/whatever/)
    )(request, {});
    assert.equal(request.form.errors.length, 0);
  },

  'validation : custom': function() {
    // Failure.
    var request = { body: { field: "value" }};
    form(validate("field").custom(function(value) {
      throw new Error();
    }))(request, {});
    assert.equal(request.form.errors.length, 1);
    assert.equal(request.form.errors[0], "field is invalid");

    // Failure w/ custom message.
    var request = { body: { field: "value" }};
    form(validate("field").custom(function(value) {
      throw new Error();
    }, "!!! %s !!!"))(request, {});
    assert.equal(request.form.errors.length, 1);
    assert.equal(request.form.errors[0], "!!! field !!!");

    // Failure w/ custom message from internal error.
    var request = { body: { field: "value" }};
    form(validate("field").custom(function(value) {
      throw new Error("Radical %s");
    }))(request, {});
    assert.equal(request.form.errors.length, 1);
    assert.equal(request.form.errors[0], "Radical field");

    // Success
    var request = { body: { field: "value" }};
    form(validate("field").custom(function(validate) {}))(request, {});
    assert.equal(request.form.errors.length, 0);
  },
  
  "validation : request.form property-pollution": function() {
    var request = { body: { }};
    form()(request, {});
    assert.equal(request.form.errors.length, 0);
    assert.equal('{}', JSON.stringify(request.form));
  },

  "validation : complex properties": function() {
<<<<<<< HEAD
    var request = { body: { field: { inner: "value" }}};
    form(
      validate("field[inner]").required().equals("value"),
      validate("field[inner]").required().equals("fail")
    )(request, {});
    assert.equal(request.form.errors.length, 1);
=======
    var request = { body: { field: { inner: "value", even: { more: { inner: "value" }}}}};
    form(
      validate("field[inner]").required().equals("value"),
      validate("field[inner]").required().equals("fail"),
      validate("field[even][more][inner]").required().equals("value"),
      validate("field[even][more][inner]").required().equals("fail")
    )(request, {});
    assert.equal(request.form.errors.length, 2);
>>>>>>> 44715b71
  }
};<|MERGE_RESOLUTION|>--- conflicted
+++ resolved
@@ -518,14 +518,6 @@
   },
 
   "validation : complex properties": function() {
-<<<<<<< HEAD
-    var request = { body: { field: { inner: "value" }}};
-    form(
-      validate("field[inner]").required().equals("value"),
-      validate("field[inner]").required().equals("fail")
-    )(request, {});
-    assert.equal(request.form.errors.length, 1);
-=======
     var request = { body: { field: { inner: "value", even: { more: { inner: "value" }}}}};
     form(
       validate("field[inner]").required().equals("value"),
@@ -534,6 +526,5 @@
       validate("field[even][more][inner]").required().equals("fail")
     )(request, {});
     assert.equal(request.form.errors.length, 2);
->>>>>>> 44715b71
   }
 };