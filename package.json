--- conflicted
+++ resolved
@@ -24,11 +24,7 @@
     "object-additions": ">= 0.5.0"
   },
   "peerDependencies": {
-<<<<<<< HEAD
     "express": "2.x"
-=======
-    "express": "3.x"
->>>>>>> e82328a0
   },
   "devDependencies": {
     "expresso": "~0.9.2",
